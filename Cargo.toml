[package]
name = "heraclitus-compiler"
<<<<<<< HEAD
version = "1.2.5"
=======
version = "1.2.6"
>>>>>>> 4a680495
edition = "2021"
description = "Compiler frontend for developing great programming languages"
license = "MIT"
repository = "https://github.com/Ph0enixKM/Heraclitus"
authors = ["pawel.karas@icloud.com"]
keywords = ["heraclitus", "compiler", "parser"]

# See more keys and their definitions at https://doc.rust-lang.org/cargo/reference/manifest.html

[dependencies]
colored = "2.0.0"
pad = "0.1.6"
capitalize = "0.1.0"
<|MERGE_RESOLUTION|>--- conflicted
+++ resolved
@@ -1,10 +1,6 @@
 [package]
 name = "heraclitus-compiler"
-<<<<<<< HEAD
-version = "1.2.5"
-=======
-version = "1.2.6"
->>>>>>> 4a680495
+version = "1.2.7"
 edition = "2021"
 description = "Compiler frontend for developing great programming languages"
 license = "MIT"
