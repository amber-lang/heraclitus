use heraclitus::prelude::*;
use super::*;

#[derive(Clone, Debug)]
pub enum ExprId {
    Add = 0,
    Number
}

#[derive(Debug)]
pub enum ExprType {
    Add(Add),
    Number(Number)
}

#[derive(Debug)]
pub struct Expr {
    expr: Option<Box<ExprType>>,
    excludes: Option<ExprId>
}
impl Expr {
    pub fn exclude(&mut self, target: ExprId) {
        self.excludes = Some(target);
    }
    fn get<M,S>(&mut self, meta: &mut M, mut module: S, cb: fn(S) -> ExprType, id: ExprId) -> SyntaxResult
    where
        M: Metadata,
        S: SyntaxModule<M>
    {
<<<<<<< HEAD
        match syntax(meta, &mut module) {
            Ok(()) => {
                self.expr = Some(Box::new(cb(module)));
                Ok(())    
            }
            Err(details) => Err(details)
        }
    }
    fn parse_module(&mut self, meta: &mut SyntaxMetadata, module: ExprType) -> SyntaxResult {
        match module {
            ExprType::Add(md) => self.get(meta, md, |md| ExprType::Add(md)),
            ExprType::Number(md) => self.get(meta, md, |md| ExprType::Number(md))
=======
        // Check if exclusion occurs
        if let Some(excludes) = &self.excludes {
            if excludes.clone() as usize == id as usize {
                return Err(())
            }
        }
        // Match syntax
        if let Ok(()) = syntax(meta, &mut module) {
            self.expr = Some(Box::new(cb(module)));
            return Ok(())
        }
        Err(())
    }
    fn parse_module(&mut self, meta: &mut SyntaxMetadata, module: ExprType) -> SyntaxResult {
        match module {
            ExprType::Add(md) => if let Ok(()) = self.get(meta, md, ExprType::Add, ExprId::Add) { return Ok(()) },
            ExprType::Number(md) => if let Ok(()) = self.get(meta, md, ExprType::Number, ExprId::Number) { return Ok(()) },
>>>>>>> 110f98e4
        }
    }
}

impl SyntaxModule<SyntaxMetadata> for Expr {
    fn new() -> Self {
        Expr { expr: None, excludes: None }
    }
    fn parse(&mut self, meta: &mut SyntaxMetadata) -> SyntaxResult {
        let modules: Vec<ExprType> = vec![
            ExprType::Add(Add::new()),
            ExprType::Number(Number::new())
        ];
        let mut err = None;
        for module in modules {
<<<<<<< HEAD
            match self.parse_module(meta, module) {
                Ok(()) => return Ok(()),
                Err(details) => {
                    err = Some(details);
                }
=======
            if let Ok(()) = self.parse_module(meta, module) {
                return Ok(())
>>>>>>> 110f98e4
            }
        }
        Err(err.unwrap())
    }
}<|MERGE_RESOLUTION|>--- conflicted
+++ resolved
@@ -27,7 +27,13 @@
         M: Metadata,
         S: SyntaxModule<M>
     {
-<<<<<<< HEAD
+        // Check if exclusion occurs
+        if let Some(excludes) = &self.excludes {
+            if excludes.clone() as usize == id as usize {
+                return Err(ErrorDetails::from_metadata(meta))
+            }
+        }
+        // Match syntax
         match syntax(meta, &mut module) {
             Ok(()) => {
                 self.expr = Some(Box::new(cb(module)));
@@ -38,27 +44,8 @@
     }
     fn parse_module(&mut self, meta: &mut SyntaxMetadata, module: ExprType) -> SyntaxResult {
         match module {
-            ExprType::Add(md) => self.get(meta, md, |md| ExprType::Add(md)),
-            ExprType::Number(md) => self.get(meta, md, |md| ExprType::Number(md))
-=======
-        // Check if exclusion occurs
-        if let Some(excludes) = &self.excludes {
-            if excludes.clone() as usize == id as usize {
-                return Err(())
-            }
-        }
-        // Match syntax
-        if let Ok(()) = syntax(meta, &mut module) {
-            self.expr = Some(Box::new(cb(module)));
-            return Ok(())
-        }
-        Err(())
-    }
-    fn parse_module(&mut self, meta: &mut SyntaxMetadata, module: ExprType) -> SyntaxResult {
-        match module {
-            ExprType::Add(md) => if let Ok(()) = self.get(meta, md, ExprType::Add, ExprId::Add) { return Ok(()) },
-            ExprType::Number(md) => if let Ok(()) = self.get(meta, md, ExprType::Number, ExprId::Number) { return Ok(()) },
->>>>>>> 110f98e4
+            ExprType::Add(md) => self.get(meta, md, ExprType::Add, ExprId::Add),
+            ExprType::Number(md) => self.get(meta, md, ExprType::Number, ExprId::Number)
         }
     }
 }
@@ -74,16 +61,11 @@
         ];
         let mut err = None;
         for module in modules {
-<<<<<<< HEAD
             match self.parse_module(meta, module) {
                 Ok(()) => return Ok(()),
                 Err(details) => {
                     err = Some(details);
                 }
-=======
-            if let Ok(()) = self.parse_module(meta, module) {
-                return Ok(())
->>>>>>> 110f98e4
             }
         }
         Err(err.unwrap())
